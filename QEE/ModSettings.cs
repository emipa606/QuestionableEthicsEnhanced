--- conflicted
+++ resolved
@@ -19,11 +19,7 @@
         public int ingredientCheckIntervalSeconds = 3;
         public bool brainTemplatingRequiresClone = true;
         public bool neuralDisrupt = true;
-<<<<<<< HEAD
         public bool oldCloningRender = false;
-=======
-        public bool oldCloningRender = true;
->>>>>>> da7003af
         public bool doIdeologyFeatures = true;
         public QEESettings()
         {
@@ -47,7 +43,7 @@
             Scribe_Values.Look(ref ingredientCheckIntervalSeconds, "ingredientCheckIntervalSeconds", 3);
             Scribe_Values.Look(ref brainTemplatingRequiresClone, "brainTemplatingRequiresClone", true);
             Scribe_Values.Look(ref doIdeologyFeatures, "doIdeologyFeatures", true);
-            Scribe_Values.Look(ref oldCloningRender, "doIdeologyFeatures", true);
+            Scribe_Values.Look(ref oldCloningRender, "oldCloningRender", false);
             Scribe_Values.Look(ref neuralDisrupt, "neuralDisrupt", true);
             base.ExposeData();
         }
@@ -83,11 +79,7 @@
             listingStandard.CheckboxLabeled("QE_GiveCloneNegativeThought".Translate(), ref QEESettings.instance.giveCloneNegativeThought, "QE_GiveCloneNegativeThoughtTooltip".Translate());
             listingStandard.CheckboxLabeled("QE_BrainTemplatingRequiresClone".Translate(), ref QEESettings.instance.brainTemplatingRequiresClone, "QE_BrainTemplatingRequiresCloneTooltip".Translate());
             listingStandard.CheckboxLabeled("Enables Neural Disruption on pawns who rebel while nerve stapled.", ref QEESettings.instance.neuralDisrupt, "Whether or not to allow nerve stapling to end violent mental breaks");
-<<<<<<< HEAD
             listingStandard.CheckboxLabeled("Use legacy rendering process", ref QEESettings.instance.oldCloningRender, "This is a deprecated mode of rendering left only as possible compatiblity.");
-=======
-            listingStandard.CheckboxLabeled("Should the cloning process use the new rendering process.", ref QEESettings.instance.oldCloningRender, "This is a deprecated mode of rendering left only as possible compatiblity.");
->>>>>>> da7003af
             //if ideology is installed, show those mod settings
             if (Verse.ModLister.IdeologyInstalled)
             //if (Verse.ModLister.GetActiveModWithIdentifier(Verse.ModContentPack.IdeologyModPackageId).Active)
